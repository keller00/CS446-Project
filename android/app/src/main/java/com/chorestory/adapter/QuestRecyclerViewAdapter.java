package com.chorestory.adapter;

<<<<<<< HEAD
import android.content.Intent;
=======
import androidx.recyclerview.widget.RecyclerView;

>>>>>>> 4f301af6
import android.view.LayoutInflater;
import android.view.View;
import android.view.ViewGroup;
import android.widget.ImageView;
import android.widget.TextView;

import androidx.recyclerview.widget.RecyclerView;

import com.chorestory.R;
import com.chorestory.app.App;
import com.chorestory.app.ChildQuestDetailsActivity;
import com.chorestory.app.ChoreStoryActivity;
import com.chorestory.app.ParentQuestDetailsActivity;
import com.chorestory.helpers.TokenHandler;
import com.chorestory.model.QuestRecyclerViewItem;

import java.util.List;

import javax.inject.Inject;


public class QuestRecyclerViewAdapter extends RecyclerView.Adapter<QuestRecyclerViewAdapter.MyViewHolder> {

    @Inject
    TokenHandler tokenHandler;

    private List<QuestRecyclerViewItem> itemList;
    private ChoreStoryActivity activity;
    private View.OnClickListener onItemClickListener;

    public QuestRecyclerViewAdapter(List<QuestRecyclerViewItem> itemList, ChoreStoryActivity activity) {
        this.itemList = itemList;
        this.activity = activity;
<<<<<<< HEAD
        onItemClickListener = new View.OnClickListener() {
            public void onClick(View view) {
                RecyclerView.ViewHolder viewHolder = (RecyclerView.ViewHolder) view.getTag();
                int position = viewHolder.getAdapterPosition();
                QuestRecyclerViewItem currentItem = itemList.get(position);
                int id = currentItem.getId();
                Intent intent = new Intent(activity, ParentQuestDetailsActivity.class);
                intent.putExtra(activity.getResources().getString(R.string.qid), currentItem.getId());
                intent.putExtra(activity.getResources().getString(R.string.ownerName), currentItem.getOwner());
                if (currentItem.getRecurring()) {
                    intent.putExtra(activity.getResources().getString(R.string.ts), currentItem.getDueDate());
                }
                activity.startActivity(intent);
            }
        };
=======
        App.getAppComponent().inject(this);
>>>>>>> 4f301af6
    }

    @Override
    public MyViewHolder onCreateViewHolder(ViewGroup viewGroup, int i) {
        View view = LayoutInflater.from(viewGroup.getContext()).
                inflate(R.layout.quest_recycler_view_item, viewGroup, false);

<<<<<<< HEAD
=======
        view.setOnClickListener(new OnClickListener() {
            public void onClick(View v) {
                String token = tokenHandler.getToken(activity);
                // NOTE: this doesn't work yet because child tokens aren't set up
                if (tokenHandler.isParentToken(token)) {
                    activity.navigateTo(ParentQuestDetailsActivity.class);
                } else {
                    activity.navigateTo(ChildQuestDetailsActivity.class);
                }
            }
        });

>>>>>>> 4f301af6
        return new MyViewHolder(view);
    }

    @Override
    public void onBindViewHolder(MyViewHolder myViewHolder, int i) {
        QuestRecyclerViewItem currentItem = itemList.get(i);

        // Quest icon
        myViewHolder.questImageView.setImageResource(currentItem.getImageId());
        // Quest name
        myViewHolder.questNameTextView.setText(currentItem.getName());
        // Quest owner
        String owner = currentItem.getOwner() + "'s quest";
        myViewHolder.questOwnerTextView.setText(owner);
        // Quest Exp
        String exp = currentItem.getExp() + " Exp";
        myViewHolder.questExpTextView.setText(exp);
        // Quest due date
        myViewHolder.questDueDateTextView.setText("Due " + currentItem.getDueDateString());
        // TODO show different things for completed quests
    }

    @Override
    public int getItemCount() {
        return itemList.size();
    }

    class MyViewHolder extends RecyclerView.ViewHolder {

        private ImageView questImageView;
        private TextView questNameTextView;
        private TextView questOwnerTextView;
        private TextView questExpTextView;
        private TextView questDueDateTextView;

        MyViewHolder(View itemView) {
            super(itemView);
            itemView.setTag(this);
            itemView.setOnClickListener(onItemClickListener);
            questImageView = itemView.findViewById(R.id.quest_image_view);
            questNameTextView = itemView.findViewById(R.id.quest_name_text_view);
            questOwnerTextView = itemView.findViewById(R.id.quest_owner_text_view);
            questExpTextView = itemView.findViewById(R.id.quest_exp_text_view);
            questDueDateTextView = itemView.findViewById(R.id.quest_due_date_text_view);
        }
    }
}<|MERGE_RESOLUTION|>--- conflicted
+++ resolved
@@ -1,11 +1,8 @@
 package com.chorestory.adapter;
 
-<<<<<<< HEAD
 import android.content.Intent;
-=======
 import androidx.recyclerview.widget.RecyclerView;
 
->>>>>>> 4f301af6
 import android.view.LayoutInflater;
 import android.view.View;
 import android.view.ViewGroup;
@@ -39,14 +36,20 @@
     public QuestRecyclerViewAdapter(List<QuestRecyclerViewItem> itemList, ChoreStoryActivity activity) {
         this.itemList = itemList;
         this.activity = activity;
-<<<<<<< HEAD
+        App.getAppComponent().inject(this);
         onItemClickListener = new View.OnClickListener() {
             public void onClick(View view) {
                 RecyclerView.ViewHolder viewHolder = (RecyclerView.ViewHolder) view.getTag();
                 int position = viewHolder.getAdapterPosition();
                 QuestRecyclerViewItem currentItem = itemList.get(position);
                 int id = currentItem.getId();
-                Intent intent = new Intent(activity, ParentQuestDetailsActivity.class);
+              
+                Intent intent;
+                if (tokenHandler.isParentToken(token)) {
+                    intent = new Intent(activity, ParentQuestDetailsActivity.class);
+                } else {
+                    intent = new Intent(activity, ChildQuestDetailsActivity.class);
+                }
                 intent.putExtra(activity.getResources().getString(R.string.qid), currentItem.getId());
                 intent.putExtra(activity.getResources().getString(R.string.ownerName), currentItem.getOwner());
                 if (currentItem.getRecurring()) {
@@ -55,31 +58,13 @@
                 activity.startActivity(intent);
             }
         };
-=======
-        App.getAppComponent().inject(this);
->>>>>>> 4f301af6
     }
 
     @Override
     public MyViewHolder onCreateViewHolder(ViewGroup viewGroup, int i) {
         View view = LayoutInflater.from(viewGroup.getContext()).
                 inflate(R.layout.quest_recycler_view_item, viewGroup, false);
-
-<<<<<<< HEAD
-=======
-        view.setOnClickListener(new OnClickListener() {
-            public void onClick(View v) {
-                String token = tokenHandler.getToken(activity);
-                // NOTE: this doesn't work yet because child tokens aren't set up
-                if (tokenHandler.isParentToken(token)) {
-                    activity.navigateTo(ParentQuestDetailsActivity.class);
-                } else {
-                    activity.navigateTo(ChildQuestDetailsActivity.class);
-                }
-            }
-        });
-
->>>>>>> 4f301af6
+      
         return new MyViewHolder(view);
     }
 
