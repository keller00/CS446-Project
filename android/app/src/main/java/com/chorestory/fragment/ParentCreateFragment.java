package com.chorestory.fragment;

import android.app.DatePickerDialog;
import android.app.TimePickerDialog;
import android.os.Bundle;
import android.support.design.widget.FloatingActionButton;
import android.text.format.DateFormat;
import android.util.Log;
import android.view.LayoutInflater;
import android.view.View;
import android.view.ViewGroup;
import android.widget.AdapterView;
import android.widget.ArrayAdapter;
import android.widget.Button;
import android.widget.CheckBox;
import android.widget.DatePicker;
import android.widget.EditText;
import android.widget.Spinner;
import android.widget.TextView;
import android.widget.TimePicker;

import com.chorestory.Interface.RetrofitInterface;
import com.chorestory.R;
import com.chorestory.app.App;
import com.chorestory.helpers.QuestCreationHandler;
<<<<<<< HEAD
import com.chorestory.helpers.Toaster;
import com.chorestory.helpers.TokenHandler;
import com.chorestory.templates.AccountResponse;
import com.chorestory.templates.AccountResponse.Data.Child;
import com.chorestory.templates.QuestCreateRequest;
import com.chorestory.templates.QuestCreateResponse;

import java.text.ParseException;
import java.text.SimpleDateFormat;
import java.util.ArrayList;
=======

import java.util.Arrays;
>>>>>>> 19481525
import java.util.Calendar;
import java.util.Date;
import java.util.List;

import javax.inject.Inject;

import retrofit2.Call;
import retrofit2.Callback;
import retrofit2.Response;

public class ParentCreateFragment extends ChoreStoryFragment {

    @Inject
    RetrofitInterface retrofitInterface;
    @Inject
    TokenHandler tokenHandler;


    private Spinner childSpinner;
    private Spinner questSpinner;
    private TextView expTextView;
    private TextView dateTextView;
    private Button selectDateButton;
    private TextView timeTextView;
    private Button selectTimeButton;
    private Spinner recurrenceSpinner;
    private CheckBox mandatoryCheckBox;
    private EditText descriptionEditText;
    private FloatingActionButton createQuestFab;

    private int selectedChildId;
    private String questType;
    private int exp;
    private String yearDateStandard;
    private String timeDateStandard;
    private int mYear;
    private int mMonth;
    private int mDay;
    private int mHour;
    private int mMinute;
    private String recurrenceType;
    private boolean mandatory;
    private String description;

    private String token;
    private List<Child> fragmentChildList;

    final SimpleDateFormat sdf = new SimpleDateFormat("yyyy-MM-dd'T'HH:mm:ss");

    @Override
    public View onCreateView(LayoutInflater inflater, ViewGroup container, Bundle savedInstanceState) {
        View view = inflater.inflate(R.layout.fragment_parent_create, container, false);

        App.getAppComponent().inject(this);

        token = tokenHandler.getToken(getContext());

        selectedChildId = -1;
        questType = null;
        exp = -1;
        mYear = -1;
        mMonth = -1;
        mDay = -1;
        mHour = -1;
        mMinute = -1;
        recurrenceType = null;
        description = "";

        childSpinner = view.findViewById(R.id.child_spinner);

        questSpinner = view.findViewById(R.id.quest_spinner);

        expTextView = view.findViewById(R.id.exp_text_view);
        expTextView.setText("");

        dateTextView = view.findViewById(R.id.date_text_view);
        dateTextView.setText("");
        selectDateButton = view.findViewById(R.id.select_date_button);

        timeTextView = view.findViewById(R.id.time_text_view);
        timeTextView.setText("");
        selectTimeButton = view.findViewById(R.id.select_time_button);

        recurrenceSpinner = view.findViewById(R.id.recurrence_spinner);

        mandatoryCheckBox = view.findViewById(R.id.mandatory_check_box);

        descriptionEditText = view.findViewById(R.id.description_edit_text);

        createQuestFab = view.findViewById(R.id.create_quest_fab);

<<<<<<< HEAD
        populateChildrenList();
=======
        views = Arrays.asList(selectDateButton, selectTimeButton, createQuestFab);

        enableViews();

        // TODO: fetch children and replace child_array with children
        ArrayAdapter<CharSequence> childSpinnerAdapter = ArrayAdapter.createFromResource(getContext(),
                R.array.child_array, R.layout.spinner_item);

        childSpinnerAdapter.setDropDownViewResource(android.R.layout.simple_spinner_dropdown_item);
        childSpinner.setAdapter(childSpinnerAdapter);

        childSpinner.setOnItemSelectedListener(new AdapterView.OnItemSelectedListener() {
            @Override
            public void onItemSelected(AdapterView<?> parent, View view, int position, long id) {
                child = (String) parent.getItemAtPosition(position);
            }

            @Override
            public void onNothingSelected(AdapterView<?> parent) {
                child = null;
            }
        });
>>>>>>> 19481525

        ArrayAdapter<CharSequence> questSpinnerAdapter = ArrayAdapter.createFromResource(getContext(),
                R.array.quest_array, R.layout.spinner_item);

        questSpinnerAdapter.setDropDownViewResource(android.R.layout.simple_spinner_dropdown_item);
        questSpinner.setAdapter(questSpinnerAdapter);

        questSpinner.setOnItemSelectedListener(new AdapterView.OnItemSelectedListener() {
            @Override
            public void onItemSelected(AdapterView<?> parent, View view, int position, long id) {
                questType = (String) parent.getItemAtPosition(position);

                if (questType != null && !questType.equals(getString(R.string.select_a_quest))) {
                    exp = 30; // TODO: figure out an appropriate exp for each quest
                    String expString = exp + " Exp";
                    expTextView.setText(expString);
                } else {
                    exp = -1;
                    expTextView.setText("");
                }
            }

            @Override
            public void onNothingSelected(AdapterView<?> parent) {
                questType = null;
            }
        });

        selectDateButton.setOnClickListener(new View.OnClickListener() {
            @Override
            public void onClick(View v) {
                disableViews();
                final Calendar c = Calendar.getInstance();
                int year = c.get(Calendar.YEAR);
                int month = c.get(Calendar.MONTH);
                int day = c.get(Calendar.DAY_OF_MONTH);

                DatePickerDialog datePickerDialog = new DatePickerDialog(getActivity(),
                        new DatePickerDialog.OnDateSetListener() {
                            @Override
                            public void onDateSet(DatePicker view, int year, int month, int dayOfMonth) {
                                // TODO: consider using July 1, 2019 instead
                                month++; // month is represented by an integer from 0 to 11
                                String date = dayOfMonth + "-" + month + "-" + year;
                                yearDateStandard = String.format("%02d-%02d-%02d", year, month, dayOfMonth);

                                mDay = dayOfMonth;
                                mMonth = month;
                                mYear = year;
                                dateTextView.setText(date);
                            }
                        },
                        year,
                        month,
                        day);
                datePickerDialog.show();
                enableViews();
            }
        });

        selectTimeButton.setOnClickListener(new View.OnClickListener() {
            @Override
            public void onClick(View v) {
                disableViews();
                final Calendar c = Calendar.getInstance();
                int hour = c.get(Calendar.HOUR_OF_DAY);
                int minute = c.get(Calendar.MINUTE);

                TimePickerDialog timePickerDialog = new TimePickerDialog(getActivity(),
                        new TimePickerDialog.OnTimeSetListener() {
                            @Override
                            public void onTimeSet(TimePicker view, int hourOfDay, int minute) {
                                // TODO: consider using AM/PM instead
                                String time = String.format("%02d:%02d", hourOfDay, minute);
                                timeDateStandard = String.format("%02d:%02d:%02d", hourOfDay, minute, 0);

                                mHour = hourOfDay;
                                mMinute = minute;
                                timeTextView.setText(time);
                            }
                        },
                        hour,
                        minute,
                        DateFormat.is24HourFormat(getActivity()));
                timePickerDialog.show();
                enableViews();
            }
        });

        ArrayAdapter<CharSequence> recurrenceSpinnerAdapter = ArrayAdapter.createFromResource(getContext(),
                R.array.recurrence_array, R.layout.spinner_item);

        recurrenceSpinnerAdapter.setDropDownViewResource(android.R.layout.simple_spinner_dropdown_item);
        recurrenceSpinner.setAdapter(recurrenceSpinnerAdapter);

        recurrenceSpinner.setOnItemSelectedListener(new AdapterView.OnItemSelectedListener() {
            @Override
            public void onItemSelected(AdapterView<?> parent, View view, int position, long id) {
                recurrenceType = (String) parent.getItemAtPosition(position);
            }

            @Override
            public void onNothingSelected(AdapterView<?> parent) {
                recurrenceType = null;
            }
        });

        mandatoryCheckBox.setOnClickListener(new View.OnClickListener() {
            @Override
            public void onClick(View v) {
                mandatory = mandatoryCheckBox.isChecked();
            }
        });

        createQuestFab.setOnClickListener(new View.OnClickListener() {
            @Override
            public void onClick(View v) {
                disableViews();
                if (!QuestCreationHandler.canCreateQuest(getActivity(),
                        selectedChildId,
                        questType,
                        exp,
                        mYear,
                        mMonth,
                        mDay,
                        mHour,
                        mMinute,
                        recurrenceType)) {
                    enableViews();
                } else {

                    if (token != null && tokenHandler.isParentToken(token)) {

                        // Get the description
                        description = descriptionEditText.getText().toString();

                        // Calculate the selected duedate in UTC
                        Date dueDate = new Date();
                        try {
                            dueDate = sdf.parse(yearDateStandard + "T" + timeDateStandard);
                        } catch (ParseException e) {
                            Log.d("BUG", "Parse exception: ");
                            Log.d("BUG", e.getMessage());
                        }

                        // Calculate the timestamp if it's recurring (-1 otherwise)
                        long timestamp = getTimestamp();

                        // Create the retrofit request containing all quest information
                        QuestCreateRequest questRequest = new QuestCreateRequest(
                                questType,
                                description,
                                exp,
                                timestamp,
                                dueDate.getTime() / 1000,
                                mandatory
                        );

                        Call<QuestCreateResponse> questCreateQuery = retrofitInterface.create_quest(
                                token,
                                selectedChildId,
                                questRequest
                        );
                        questCreateQuery.enqueue(new Callback<QuestCreateResponse>() {
                            @Override
                            public void onResponse(Call<QuestCreateResponse> call, Response<QuestCreateResponse> response) {
                                if (response.isSuccessful()) {
                                    Toaster.showToast(getContext(), "Successfully created quest!");

                                    // TODO: Go to quest page

                                } else {
                                    Toaster.showToast(getContext(), "Something went wrong.");
                                    // TODO: re-enable buttons
                                }
                            }

                            @Override
                            public void onFailure(Call<QuestCreateResponse> call, Throwable t) {
                                Toaster.showToast(getContext(), "Something went wrong.");
                                // TODO: re-enable buttons
                            }
                        });

                    }

                }
            }
        });
        return view;
    }
<<<<<<< HEAD

    @Override
    public void onResume() {
        super.onResume();
        enableButtons();
    }

    // TODO: create ChoreStoryFragment as super class
    private void disableButtons() {
        selectDateButton.setEnabled(false);
        selectTimeButton.setEnabled(false);
        createQuestFab.setEnabled(false);
    }

    private void enableButtons() {
        selectDateButton.setEnabled(true);
        selectTimeButton.setEnabled(true);
        createQuestFab.setEnabled(true);
    }

    private void populateChildrenList() {

        if (token != null && tokenHandler.isParentToken(token)) {
            Call<AccountResponse> accountQuery = retrofitInterface.me(token);
            accountQuery.enqueue(new Callback<AccountResponse>() {
                @Override
                public void onResponse(Call<AccountResponse> call, Response<AccountResponse> response) {
                    if (response.isSuccessful() && response.body() != null && response.body().hasResponse()) {

                        AccountResponse.Data respData = response.body().getData();
                        fragmentChildList = respData.getChildren();

                        List<String> childNameList = new ArrayList<>();
                        for (Child child : fragmentChildList) {
                            childNameList.add(child.getName());
                        }

                        ArrayAdapter<String> childSpinnerAdapter = new ArrayAdapter<>(getContext(), R.layout.spinner_item, childNameList);
                        childSpinnerAdapter.setDropDownViewResource(android.R.layout.simple_spinner_dropdown_item);
                        childSpinner.setAdapter(childSpinnerAdapter);

                        childSpinner.setOnItemSelectedListener(new AdapterView.OnItemSelectedListener() {
                            @Override
                            public void onItemSelected(AdapterView<?> parent, View view, int position, long id) {
                                if (position < fragmentChildList.size()) {
                                    selectedChildId = fragmentChildList.get(position).getId();
                                } else {
                                    Log.d("BUG", "Our child list is inconsistent somehow.");
                                }
                            }

                            @Override
                            public void onNothingSelected(AdapterView<?> parent) {
                                selectedChildId = 0;
                            }
                        });

                    }
                }

                @Override
                public void onFailure(Call<AccountResponse> call, Throwable t) {
                    Toaster.showToast(getContext(), "Internal error occurred.");
                    // TODO: delete the token we have stored and redirect the user to the login page
                }
            });
        } else {
            // TODO: delete the token and redirect user to login page?
        }
    }

    private int getTimestamp() {
        int timestamp;

        switch (recurrenceType) {
            case "Repeats daily":
                timestamp = 60 * 60 * 24;
                break;
            case "Repeats weekly":
                timestamp = (60 * 60 * 24) * 7;
                break;
            case "Repeats monthly":
                timestamp = ((60 * 60 * 24) * 7) * 4;
                break;
            case "Repeats yearly":
                timestamp = (((60 * 60 * 24) * 7) * 4) * 12;
                break;
            default:
                timestamp = -1;
        }

        return timestamp;
    }
=======
>>>>>>> 19481525
}<|MERGE_RESOLUTION|>--- conflicted
+++ resolved
@@ -23,7 +23,6 @@
 import com.chorestory.R;
 import com.chorestory.app.App;
 import com.chorestory.helpers.QuestCreationHandler;
-<<<<<<< HEAD
 import com.chorestory.helpers.Toaster;
 import com.chorestory.helpers.TokenHandler;
 import com.chorestory.templates.AccountResponse;
@@ -34,10 +33,6 @@
 import java.text.ParseException;
 import java.text.SimpleDateFormat;
 import java.util.ArrayList;
-=======
-
-import java.util.Arrays;
->>>>>>> 19481525
 import java.util.Calendar;
 import java.util.Date;
 import java.util.List;
@@ -129,32 +124,7 @@
 
         createQuestFab = view.findViewById(R.id.create_quest_fab);
 
-<<<<<<< HEAD
         populateChildrenList();
-=======
-        views = Arrays.asList(selectDateButton, selectTimeButton, createQuestFab);
-
-        enableViews();
-
-        // TODO: fetch children and replace child_array with children
-        ArrayAdapter<CharSequence> childSpinnerAdapter = ArrayAdapter.createFromResource(getContext(),
-                R.array.child_array, R.layout.spinner_item);
-
-        childSpinnerAdapter.setDropDownViewResource(android.R.layout.simple_spinner_dropdown_item);
-        childSpinner.setAdapter(childSpinnerAdapter);
-
-        childSpinner.setOnItemSelectedListener(new AdapterView.OnItemSelectedListener() {
-            @Override
-            public void onItemSelected(AdapterView<?> parent, View view, int position, long id) {
-                child = (String) parent.getItemAtPosition(position);
-            }
-
-            @Override
-            public void onNothingSelected(AdapterView<?> parent) {
-                child = null;
-            }
-        });
->>>>>>> 19481525
 
         ArrayAdapter<CharSequence> questSpinnerAdapter = ArrayAdapter.createFromResource(getContext(),
                 R.array.quest_array, R.layout.spinner_item);
@@ -346,7 +316,6 @@
         });
         return view;
     }
-<<<<<<< HEAD
 
     @Override
     public void onResume() {
@@ -440,6 +409,4 @@
 
         return timestamp;
     }
-=======
->>>>>>> 19481525
 }