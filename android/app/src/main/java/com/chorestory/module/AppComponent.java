package com.chorestory.module;

import com.chorestory.adapter.QuestRecyclerViewAdapter;
import com.chorestory.app.CameraActivity;
import com.chorestory.app.ChildHomeActivity;
import com.chorestory.app.ChildJoinClanActivity;
import com.chorestory.app.ChildQuestDetailsActivity;
import com.chorestory.app.CreateClanActivity;
import com.chorestory.app.MainActivity;
import com.chorestory.app.ParentHomeActivity;
import com.chorestory.app.ParentLoginActivity;
import com.chorestory.app.ParentLoginSignUpActivity;
import com.chorestory.app.ParentQuestDetailsActivity;
import com.chorestory.app.ParentSignUpActivity;
import com.chorestory.app.QrCodeActivity;
import com.chorestory.app.SplashActivity;
import com.chorestory.fragment.ChildClanFragment;
import com.chorestory.fragment.ChildProfileFragment;
import com.chorestory.fragment.ChildFriendsFragment;
import com.chorestory.fragment.ChildQuestsFragment;
import com.chorestory.fragment.ParentClanFragment;
import com.chorestory.fragment.ParentCreateFragment;
import com.chorestory.fragment.ParentProfileFragment;
import com.chorestory.fragment.ParentQuestsFragment;

import javax.inject.Singleton;

import dagger.Component;

@Singleton
@Component(modules = {AppModule.class, NetModule.class, AuthModule.class})
public interface AppComponent {

    // General pages
    void inject(MainActivity activity);

    void inject(SplashActivity activity);

    void inject(QrCodeActivity activity);

    void inject(CameraActivity activity);

    void inject(CreateClanActivity activity);

    void inject(QuestRecyclerViewAdapter adapter);

    // Parent pages
    void inject(ParentLoginSignUpActivity activity);

    void inject(ParentLoginActivity activity);

    void inject(ParentSignUpActivity activity);

    void inject(ParentHomeActivity activity);

    void inject(ParentQuestDetailsActivity activity);

    void inject(ParentClanFragment fragment);

    void inject(ParentProfileFragment fragment);

    void inject(ParentCreateFragment fragment);

    void inject(ParentQuestsFragment fragment);

<<<<<<< HEAD
    void inject(ChildQuestsFragment fragment);

    void inject(SplashActivity activity);
=======
    // Child pages
    void inject(ChildJoinClanActivity activity);
>>>>>>> 9dd0cbb2

    void inject(ChildHomeActivity activity);

    void inject(ChildQuestDetailsActivity activity);

    void inject(ChildClanFragment fragment);

    void inject(ChildProfileFragment fragment);

    void inject(ChildFriendsFragment fragment);
}<|MERGE_RESOLUTION|>--- conflicted
+++ resolved
@@ -63,16 +63,12 @@
 
     void inject(ParentQuestsFragment fragment);
 
-<<<<<<< HEAD
-    void inject(ChildQuestsFragment fragment);
-
-    void inject(SplashActivity activity);
-=======
     // Child pages
     void inject(ChildJoinClanActivity activity);
->>>>>>> 9dd0cbb2
 
     void inject(ChildHomeActivity activity);
+  
+    void inject(ChildQuestsFragment fragment);
 
     void inject(ChildQuestDetailsActivity activity);
 
