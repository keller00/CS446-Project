package com.chorestory.Interface;

import com.chorestory.templates.AccountResponse;
import com.chorestory.templates.AddFriendResponse;
import com.chorestory.templates.ChildRequest;
import com.chorestory.templates.ChildResponse;
import com.chorestory.templates.ClanChildrenResponse;
import com.chorestory.templates.ClanResponse;
import com.chorestory.templates.GetQuestResponse;
import com.chorestory.templates.GetQuestsResponse;
import com.chorestory.templates.LoginRequest;
import com.chorestory.templates.QuestCreateRequest;
import com.chorestory.templates.QuestCreateResponse;
import com.chorestory.templates.QuestModifyRequest;
import com.chorestory.templates.RegisterRequest;
import com.chorestory.templates.SaveRegistrationIdRequest;
import com.chorestory.templates.SingleResponse;

import retrofit2.Call;
import retrofit2.http.Body;
import retrofit2.http.GET;
import retrofit2.http.Header;
import retrofit2.http.Headers;
import retrofit2.http.POST;
import retrofit2.http.Path;

public interface RetrofitInterface {

    @Headers("Content-Type: application/json")
    @POST("register")
    Call<SingleResponse<String>> register(
            @Body RegisterRequest registerRequest
    );

    @Headers("Content-Type: application/json")
    @POST("login")
    Call<SingleResponse<String>> login(
            @Body LoginRequest loginRequest
    );

    @GET("me")
    Call<AccountResponse> me(
            @Header("Authorization") String auth
    );

    @GET("me")
    Call<ChildResponse> me_child(
            @Header("Authorization") String auth
    );

    @Headers("Content-Type: application/json")
    @POST("child")
    Call<SingleResponse<String>> get_child_clan_token(
            @Header("Authorization") String auth
    );

    @Headers("Content-Type: application/json")
    @POST("child/{cid}")
    Call<SingleResponse<String>> create_child(
            @Path("cid") String cid,
            @Body ChildRequest childRequest
    );

    @GET("friend")
    Call<ClanChildrenResponse> list_friends(
            @Header("Authorization") String auth
    );

    @POST("friend/{username}")
    Call<AddFriendResponse> add_friend(
            @Header("Authorization") String auth,
            @Path("username") String username
    );

    @GET("clan")
    Call<ClanResponse> get_clan(
            @Header("Authorization") String auth
    );

    @GET("clan/children")
    Call<ClanChildrenResponse> get_clan_children(
            @Header("Authorization") String auth
    );

    @POST("child/{cid}/quest")
    Call<QuestCreateResponse> create_quest(
            @Header("Authorization") String auth,
            @Path("cid") Integer cid,
            @Body QuestCreateRequest questcreateRequest
    );

    @GET("child_quest/{start}/{lookahead}")
    Call<GetQuestsResponse> get_all_quests(
            @Header("Authorization") String auth,
            @Path("start") String start,
            @Path("lookahead") String lookahead
    );

    @GET("quest/{start}/{lookahead}")
    Call<GetQuestsResponse> child_get_quests(
            @Header("Authorization") String auth,
            @Path("start") String start,
            @Path("lookahead") String lookahead
    );

    @GET("quest/{qid}")
    Call<GetQuestResponse> get_quest(
            @Header("Authorization") String auth,
            @Path("qid") Integer qid
    );

    @GET("quest/{qid}/{ts}")
    Call<GetQuestResponse> get_quest_ts(
            @Header("Authorization") String auth,
            @Path("qid") Integer qid,
            @Path("ts") String ts
    );

<<<<<<< HEAD
    @POST("quest/{qid}")
    Call<QuestCreateResponse> modify_quest(
            @Header("Authorization") String auth,
            @Path("qid") Integer qid,
            @Body QuestModifyRequest questModifyRequest
    );

    @POST("quest/{qid}/delete")
    Call<SingleResponse<Boolean>> delete_quest(
            @Header("Authorization") String auth,
            @Path("qid") Integer qid
=======
    @POST("me/registration_id")
    Call<SingleResponse<Boolean>> save_registration_id(
            @Header("Authorization") String auth,
            @Body SaveRegistrationIdRequest saveRegistrationIdRequest
>>>>>>> 10f143cc
    );
}<|MERGE_RESOLUTION|>--- conflicted
+++ resolved
@@ -116,7 +116,6 @@
             @Path("ts") String ts
     );
 
-<<<<<<< HEAD
     @POST("quest/{qid}")
     Call<QuestCreateResponse> modify_quest(
             @Header("Authorization") String auth,
@@ -128,11 +127,10 @@
     Call<SingleResponse<Boolean>> delete_quest(
             @Header("Authorization") String auth,
             @Path("qid") Integer qid
-=======
+      
     @POST("me/registration_id")
     Call<SingleResponse<Boolean>> save_registration_id(
             @Header("Authorization") String auth,
             @Body SaveRegistrationIdRequest saveRegistrationIdRequest
->>>>>>> 10f143cc
     );
 }